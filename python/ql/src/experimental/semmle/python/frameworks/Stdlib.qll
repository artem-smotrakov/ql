/**
 * Provides classes modeling security-relevant aspects of the standard libraries.
 * Note: some modeling is done internally in the dataflow/taint tracking implementation.
 */

private import python
private import experimental.dataflow.DataFlow
private import experimental.dataflow.TaintTracking
private import experimental.dataflow.RemoteFlowSources
private import experimental.semmle.python.Concepts

/** Provides models for the Python standard library. */
private module Stdlib {
  // ---------------------------------------------------------------------------
  // os
  // ---------------------------------------------------------------------------
  /** Gets a reference to the `os` module. */
  private DataFlow::Node os(DataFlow::TypeTracker t) {
    t.start() and
    result = DataFlow::importNode("os")
    or
    exists(DataFlow::TypeTracker t2 | result = os(t2).track(t2, t))
  }

  /** Gets a reference to the `os` module. */
  DataFlow::Node os() { result = os(DataFlow::TypeTracker::end()) }

  /**
   * Gets a reference to the attribute `attr_name` of the `os` module.
   * WARNING: Only holds for a few predefined attributes.
   *
   * For example, using `attr_name = "system"` will get all uses of `os.system`.
   */
  private DataFlow::Node os_attr(DataFlow::TypeTracker t, string attr_name) {
    attr_name in ["system", "popen", "popen2", "popen3", "popen4",
          // exec
          "execl", "execle", "execlp", "execlpe", "execv", "execve", "execvp", "execvpe",
          // spawn
          "spawnl", "spawnle", "spawnlp", "spawnlpe", "spawnv", "spawnve", "spawnvp", "spawnvpe",
          "posix_spawn", "posix_spawnp",
          // modules
          "path"] and
    (
      t.start() and
      result = DataFlow::importNode("os." + attr_name)
      or
      t.startInAttr(attr_name) and
      result = DataFlow::importNode("os")
    )
    or
    // Due to bad performance when using normal setup with `os_attr(t2, attr_name).track(t2, t)`
    // we have inlined that code and forced a join
    exists(DataFlow::TypeTracker t2 |
      exists(DataFlow::StepSummary summary |
        os_attr_first_join(t2, attr_name, result, summary) and
        t = t2.append(summary)
      )
    )
  }

  pragma[nomagic]
  private predicate os_attr_first_join(
    DataFlow::TypeTracker t2, string attr_name, DataFlow::Node res, DataFlow::StepSummary summary
  ) {
    DataFlow::StepSummary::step(os_attr(t2, attr_name), res, summary)
  }

  /**
   * Gets a reference to the attribute `attr_name` of the `os` module.
   * WARNING: Only holds for a few predefined attributes.
   *
   * For example, using `"system"` will get all uses of `os.system`.
   */
  private DataFlow::Node os_attr(string attr_name) {
    result = os_attr(DataFlow::TypeTracker::end(), attr_name)
  }

  /** Provides models for the `os` module. */
  module os {
    /** Gets a reference to the `os.path` module. */
    DataFlow::Node path() { result = os_attr("path") }

    /** Provides models for the `os.path` module */
    module path {
      /** Gets a reference to the `os.path.join` function. */
      private DataFlow::Node join(DataFlow::TypeTracker t) {
        t.start() and
        result = DataFlow::importNode("os.path.join")
        or
        t.startInAttr("join") and
        result = os::path()
        or
        exists(DataFlow::TypeTracker t2 | result = join(t2).track(t2, t))
      }

      /** Gets a reference to the `os.path.join` function. */
      DataFlow::Node join() { result = join(DataFlow::TypeTracker::end()) }
    }
  }

  /**
   * A call to `os.system`.
   * See https://docs.python.org/3/library/os.html#os.system
   */
  private class OsSystemCall extends SystemCommandExecution::Range, DataFlow::CfgNode {
    override CallNode node;

    OsSystemCall() { node.getFunction() = os_attr("system").asCfgNode() }

    override DataFlow::Node getCommand() { result.asCfgNode() = node.getArg(0) }
  }

  /**
   * A call to any of the `os.popen*` functions
   * See https://docs.python.org/3/library/os.html#os.popen
   *
   * Note that in Python 2, there are also `popen2`, `popen3`, and `popen4` functions.
   * Although deprecated since version 2.6, they still work in 2.7.
   * See https://docs.python.org/2.7/library/os.html#os.popen2
   */
  private class OsPopenCall extends SystemCommandExecution::Range, DataFlow::CfgNode {
    override CallNode node;
    string name;

    OsPopenCall() {
      name in ["popen", "popen2", "popen3", "popen4"] and
      node.getFunction() = os_attr(name).asCfgNode()
    }

    override DataFlow::Node getCommand() {
      result.asCfgNode() = node.getArg(0)
      or
      not name = "popen" and
      result.asCfgNode() = node.getArgByName("cmd")
    }
  }

  /**
   * A call to any of the `os.exec*` functions
   * See https://docs.python.org/3.8/library/os.html#os.execl
   */
  private class OsExecCall extends SystemCommandExecution::Range, DataFlow::CfgNode {
    override CallNode node;

    OsExecCall() {
      exists(string name |
        name in ["execl", "execle", "execlp", "execlpe", "execv", "execve", "execvp", "execvpe"] and
        node.getFunction() = os_attr(name).asCfgNode()
      )
    }

    override DataFlow::Node getCommand() { result.asCfgNode() = node.getArg(0) }
  }

  /**
   * A call to any of the `os.spawn*` functions
   * See https://docs.python.org/3.8/library/os.html#os.spawnl
   */
  private class OsSpawnCall extends SystemCommandExecution::Range, DataFlow::CfgNode {
    override CallNode node;

    OsSpawnCall() {
      exists(string name |
        name in ["spawnl", "spawnle", "spawnlp", "spawnlpe", "spawnv", "spawnve", "spawnvp",
              "spawnvpe"] and
        node.getFunction() = os_attr(name).asCfgNode()
      )
    }

    override DataFlow::Node getCommand() { result.asCfgNode() = node.getArg(1) }
  }

  /**
   * A call to any of the `os.posix_spawn*` functions
   * See https://docs.python.org/3.8/library/os.html#os.posix_spawn
   */
  private class OsPosixSpawnCall extends SystemCommandExecution::Range, DataFlow::CfgNode {
    override CallNode node;

    OsPosixSpawnCall() { node.getFunction() = os_attr(["posix_spawn", "posix_spawnp"]).asCfgNode() }

    override DataFlow::Node getCommand() { result.asCfgNode() = node.getArg(0) }
  }

  /** An additional taint step for calls to `os.path.join` */
  private class OsPathJoinCallAdditionalTaintStep extends TaintTracking::AdditionalTaintStep {
    override predicate step(DataFlow::Node nodeFrom, DataFlow::Node nodeTo) {
      exists(CallNode call |
        nodeTo.asCfgNode() = call and
        call.getFunction() = os::path::join().asCfgNode() and
        call.getAnArg() = nodeFrom.asCfgNode()
      )
      // TODO: Handle pathlib (like we do for os.path.join)
    }
  }

  // ---------------------------------------------------------------------------
  // subprocess
  // ---------------------------------------------------------------------------
  /** Gets a reference to the `subprocess` module. */
  private DataFlow::Node subprocess(DataFlow::TypeTracker t) {
    t.start() and
    result = DataFlow::importNode("subprocess")
    or
    exists(DataFlow::TypeTracker t2 | result = subprocess(t2).track(t2, t))
  }

  /** Gets a reference to the `subprocess` module. */
  DataFlow::Node subprocess() { result = subprocess(DataFlow::TypeTracker::end()) }

  /**
   * Gets a reference to the attribute `attr_name` of the `subprocess` module.
   * WARNING: Only holds for a few predefined attributes.
   *
   * For example, using `attr_name = "Popen"` will get all uses of `subprocess.Popen`.
   */
  private DataFlow::Node subprocess_attr(DataFlow::TypeTracker t, string attr_name) {
    attr_name in ["Popen", "call", "check_call", "check_output", "run"] and
    (
      t.start() and
      result = DataFlow::importNode("subprocess." + attr_name)
      or
      t.startInAttr(attr_name) and
      result = subprocess()
    )
    or
    // Due to bad performance when using normal setup with `subprocess_attr(t2, attr_name).track(t2, t)`
    // we have inlined that code and forced a join
    exists(DataFlow::TypeTracker t2 |
      exists(DataFlow::StepSummary summary |
        subprocess_attr_first_join(t2, attr_name, result, summary) and
        t = t2.append(summary)
      )
    )
  }

  pragma[nomagic]
  private predicate subprocess_attr_first_join(
    DataFlow::TypeTracker t2, string attr_name, DataFlow::Node res, DataFlow::StepSummary summary
  ) {
    DataFlow::StepSummary::step(subprocess_attr(t2, attr_name), res, summary)
  }

  /**
   * Gets a reference to the attribute `attr_name` of the `subprocess` module.
   * WARNING: Only holds for a few predefined attributes.
   *
   * For example, using `attr_name = "Popen"` will get all uses of `subprocess.Popen`.
   */
  private DataFlow::Node subprocess_attr(string attr_name) {
    result = subprocess_attr(DataFlow::TypeTracker::end(), attr_name)
  }

  /**
   * A call to `subprocess.Popen` or helper functions (call, check_call, check_output, run)
   * See https://docs.python.org/3.8/library/subprocess.html#subprocess.Popen
   */
  private class SubprocessPopenCall extends SystemCommandExecution::Range, DataFlow::CfgNode {
    override CallNode node;

    SubprocessPopenCall() {
      exists(string name |
        name in ["Popen", "call", "check_call", "check_output", "run"] and
        node.getFunction() = subprocess_attr(name).asCfgNode()
      )
    }

    /** Gets the ControlFlowNode for the `args` argument, if any. */
    private ControlFlowNode get_args_arg() { result in [node.getArg(0), node.getArgByName("args")] }

    /** Gets the ControlFlowNode for the `shell` argument, if any. */
    private ControlFlowNode get_shell_arg() {
      result in [node.getArg(8), node.getArgByName("shell")]
    }

    private boolean get_shell_arg_value() {
      not exists(this.get_shell_arg()) and
      result = false
      or
      exists(ControlFlowNode shell_arg | shell_arg = this.get_shell_arg() |
        result = shell_arg.getNode().(ImmutableLiteral).booleanValue()
        or
        // TODO: Track the "shell" argument to determine possible values
        not shell_arg.getNode() instanceof ImmutableLiteral and
        (
          result = true
          or
          result = false
        )
      )
    }

    /** Gets the ControlFlowNode for the `executable` argument, if any. */
    private ControlFlowNode get_executable_arg() {
      result in [node.getArg(2), node.getArgByName("executable")]
    }

    override DataFlow::Node getCommand() {
      // TODO: Track arguments ("args" and "shell")
      // TODO: Handle using `args=["sh", "-c", <user-input>]`
      result.asCfgNode() = this.get_executable_arg()
      or
      exists(ControlFlowNode arg_args, boolean shell |
        arg_args = get_args_arg() and
        shell = get_shell_arg_value()
      |
        // When "executable" argument is set, and "shell" argument is `False`, the
        // "args" argument will only be used to set the program name and arguments to
        // the program, so we should not consider any of them as command execution.
        not (
          exists(this.get_executable_arg()) and
          shell = false
        ) and
        (
          // When the "args" argument is an iterable, first element is the command to
          // run, so if we're able to, we only mark the first element as the command
          // (and not the arguments to the command).
          //
          result.asCfgNode() = arg_args.(SequenceNode).getElement(0)
          or
          // Either the "args" argument is not a sequence (which is valid) or we where
          // just not able to figure it out. Simply mark the "args" argument as the
          // command.
          //
          not arg_args instanceof SequenceNode and
          result.asCfgNode() = arg_args
        )
      )
    }
  }

  // ---------------------------------------------------------------------------
<<<<<<< HEAD
  // popen2
  // ---------------------------------------------------------------------------
  /** Gets a reference to the `popen2` module (only available in Python 2). */
  private DataFlow::Node popen2(DataFlow::TypeTracker t) {
    t.start() and
    result = DataFlow::importNode("popen2")
    or
    exists(DataFlow::TypeTracker t2 | result = popen2(t2).track(t2, t))
  }

  /** Gets a reference to the `popen2` module (only available in Python 2). */
  DataFlow::Node popen2() { result = popen2(DataFlow::TypeTracker::end()) }

  /**
   * Gets a reference to the attribute `attr_name` of the `popen2` module.
   * WARNING: Only holds for a few predefined attributes.
   */
  private DataFlow::Node popen2_attr(DataFlow::TypeTracker t, string attr_name) {
    attr_name in ["popen2", "popen3", "popen4",
          // classes
          "Popen3", "Popen4"] and
    (
      t.start() and
      result = DataFlow::importNode("popen2." + attr_name)
      or
      t.startInAttr(attr_name) and
      result = DataFlow::importNode("popen2")
    )
    or
    // Due to bad performance when using normal setup with `popen2_attr(t2, attr_name).track(t2, t)`
    // we have inlined that code and forced a join
    exists(DataFlow::TypeTracker t2 |
      exists(DataFlow::StepSummary summary |
        popen2_attr_first_join(t2, attr_name, result, summary) and
=======
  // builtins
  // ---------------------------------------------------------------------------
  /** Gets a reference to the `builtins` module (called `__builtin__` in Python 2). */
  private DataFlow::Node builtins(DataFlow::TypeTracker t) {
    t.start() and
    result = DataFlow::importNode(["builtins", "__builtin__"])
    or
    exists(DataFlow::TypeTracker t2 | result = builtins(t2).track(t2, t))
  }

  /** Gets a reference to the `builtins` module. */
  DataFlow::Node builtins() { result = builtins(DataFlow::TypeTracker::end()) }

  /**
   * Gets a reference to the attribute `attr_name` of the `builtins` module.
   * WARNING: Only holds for a few predefined attributes.
   */
  private DataFlow::Node builtins_attr(DataFlow::TypeTracker t, string attr_name) {
    attr_name in ["exec", "eval", "compile"] and
    (
      t.start() and
      result = DataFlow::importNode(["builtins", "__builtin__"] + "." + attr_name)
      or
      t.startInAttr(attr_name) and
      result = DataFlow::importNode(["builtins", "__builtin__"])
      or
      // special handling of builtins, that are in scope without any imports
      // TODO: Take care of overrides, either `def eval: ...`, `eval = ...`, or `builtins.eval = ...`
      t.start() and
      exists(NameNode ref | result.asCfgNode() = ref |
        ref.isGlobal() and
        ref.getId() = attr_name and
        ref.isLoad()
      )
    )
    or
    // Due to bad performance when using normal setup with `builtins_attr(t2, attr_name).track(t2, t)`
    // we have inlined that code and forced a join
    exists(DataFlow::TypeTracker t2 |
      exists(DataFlow::StepSummary summary |
        builtins_attr_first_join(t2, attr_name, result, summary) and
>>>>>>> 466c22f4
        t = t2.append(summary)
      )
    )
  }

  pragma[nomagic]
<<<<<<< HEAD
  private predicate popen2_attr_first_join(
    DataFlow::TypeTracker t2, string attr_name, DataFlow::Node res, DataFlow::StepSummary summary
  ) {
    DataFlow::StepSummary::step(popen2_attr(t2, attr_name), res, summary)
  }

  /**
   * Gets a reference to the attribute `attr_name` of the `popen2` module.
   * WARNING: Only holds for a few predefined attributes.
   */
  private DataFlow::Node popen2_attr(string attr_name) {
    result = popen2_attr(DataFlow::TypeTracker::end(), attr_name)
  }

  /**
   * A call to any of the `popen.popen*` functions, or instantiation of a `popen.Popen*` class.
   * See https://docs.python.org/2.7/library/popen2.html
   */
  private class Popen2PopenCall extends SystemCommandExecution::Range, DataFlow::CfgNode {
    override CallNode node;

    Popen2PopenCall() {
      exists(string name |
        name in ["popen2", "popen3", "popen4", "Popen3", "Popen4"] and
        node.getFunction() = popen2_attr(name).asCfgNode()
      )
    }

    override DataFlow::Node getCommand() {
      result.asCfgNode() in [node.getArg(0), node.getArgByName("cmd")]
    }
  }

  // ---------------------------------------------------------------------------
  // platform
  // ---------------------------------------------------------------------------
  /** Gets a reference to the `platform` module. */
  private DataFlow::Node platform(DataFlow::TypeTracker t) {
    t.start() and
    result = DataFlow::importNode("platform")
    or
    exists(DataFlow::TypeTracker t2 | result = platform(t2).track(t2, t))
  }

  /** Gets a reference to the `platform` module. */
  DataFlow::Node platform() { result = platform(DataFlow::TypeTracker::end()) }

  /**
   * Gets a reference to the attribute `attr_name` of the `platform` module.
   * WARNING: Only holds for a few predefined attributes.
   */
  private DataFlow::Node platform_attr(DataFlow::TypeTracker t, string attr_name) {
    attr_name in ["popen"] and
    (
      t.start() and
      result = DataFlow::importNode("platform." + attr_name)
      or
      t.startInAttr(attr_name) and
      result = DataFlow::importNode("platform")
    )
    or
    // Due to bad performance when using normal setup with `platform_attr(t2, attr_name).track(t2, t)`
    // we have inlined that code and forced a join
    exists(DataFlow::TypeTracker t2 |
      exists(DataFlow::StepSummary summary |
        platform_attr_first_join(t2, attr_name, result, summary) and
        t = t2.append(summary)
      )
    )
  }

  pragma[nomagic]
  private predicate platform_attr_first_join(
    DataFlow::TypeTracker t2, string attr_name, DataFlow::Node res, DataFlow::StepSummary summary
  ) {
    DataFlow::StepSummary::step(platform_attr(t2, attr_name), res, summary)
  }

  /**
   * Gets a reference to the attribute `attr_name` of the `platform` module.
   * WARNING: Only holds for a few predefined attributes.
   */
  private DataFlow::Node platform_attr(string attr_name) {
    result = platform_attr(DataFlow::TypeTracker::end(), attr_name)
  }

  /**
   * A call to the `platform.popen` function.
   * See https://docs.python.org/2.7/library/platform.html#platform.popen
   */
  private class PlatformPopenCall extends SystemCommandExecution::Range, DataFlow::CfgNode {
    override CallNode node;

    PlatformPopenCall() { node.getFunction() = platform_attr("popen").asCfgNode() }

    override DataFlow::Node getCommand() {
      result.asCfgNode() in [node.getArg(0), node.getArgByName("cmd")]
    }
  }
=======
  private predicate builtins_attr_first_join(
    DataFlow::TypeTracker t2, string attr_name, DataFlow::Node res, DataFlow::StepSummary summary
  ) {
    DataFlow::StepSummary::step(builtins_attr(t2, attr_name), res, summary)
  }

  /**
   * Gets a reference to the attribute `attr_name` of the `builtins` module.
   * WARNING: Only holds for a few predefined attributes.
   */
  private DataFlow::Node builtins_attr(string attr_name) {
    result = builtins_attr(DataFlow::TypeTracker::end(), attr_name)
  }

  /**
   * A call to the builtin `exec` function.
   * See https://docs.python.org/3/library/functions.html#exec
   */
  private class BuiltinsExecCall extends CodeExecution::Range, DataFlow::CfgNode {
    override CallNode node;

    BuiltinsExecCall() { node.getFunction() = builtins_attr("exec").asCfgNode() }

    override DataFlow::Node getCode() { result.asCfgNode() = node.getArg(0) }
  }

  /**
   * A call to the builtin `eval` function.
   * See https://docs.python.org/3/library/functions.html#eval
   */
  private class BuiltinsEvalCall extends CodeExecution::Range, DataFlow::CfgNode {
    override CallNode node;

    BuiltinsEvalCall() { node.getFunction() = builtins_attr("eval").asCfgNode() }

    override DataFlow::Node getCode() { result.asCfgNode() = node.getArg(0) }
  }

  /** An additional taint step for calls to the builtin function `compile` */
  private class BuiltinsCompileCallAdditionalTaintStep extends TaintTracking::AdditionalTaintStep {
    override predicate step(DataFlow::Node nodeFrom, DataFlow::Node nodeTo) {
      exists(CallNode call |
        nodeTo.asCfgNode() = call and
        call.getFunction() = builtins_attr("compile").asCfgNode() and
        nodeFrom.asCfgNode() in [call.getArg(0), call.getArgByName("source")]
      )
    }
  }
}

/**
 * An exec statement (only Python 2).
 * Se ehttps://docs.python.org/2/reference/simple_stmts.html#the-exec-statement.
 */
private class ExecStatement extends CodeExecution::Range {
  ExecStatement() {
    // since there are no DataFlow::Nodes for a Statement, we can't do anything like
    // `this = any(Exec exec)`
    this.asExpr() = any(Exec exec).getBody()
  }

  override DataFlow::Node getCode() { result = this }
>>>>>>> 466c22f4
}<|MERGE_RESOLUTION|>--- conflicted
+++ resolved
@@ -330,7 +330,6 @@
   }
 
   // ---------------------------------------------------------------------------
-<<<<<<< HEAD
   // popen2
   // ---------------------------------------------------------------------------
   /** Gets a reference to the `popen2` module (only available in Python 2). */
@@ -365,7 +364,113 @@
     exists(DataFlow::TypeTracker t2 |
       exists(DataFlow::StepSummary summary |
         popen2_attr_first_join(t2, attr_name, result, summary) and
-=======
+        t = t2.append(summary)
+      )
+    )
+  }
+
+  pragma[nomagic]
+  private predicate popen2_attr_first_join(
+    DataFlow::TypeTracker t2, string attr_name, DataFlow::Node res, DataFlow::StepSummary summary
+  ) {
+    DataFlow::StepSummary::step(popen2_attr(t2, attr_name), res, summary)
+  }
+
+  /**
+   * Gets a reference to the attribute `attr_name` of the `popen2` module.
+   * WARNING: Only holds for a few predefined attributes.
+   */
+  private DataFlow::Node popen2_attr(string attr_name) {
+    result = popen2_attr(DataFlow::TypeTracker::end(), attr_name)
+  }
+
+  /**
+   * A call to any of the `popen.popen*` functions, or instantiation of a `popen.Popen*` class.
+   * See https://docs.python.org/2.7/library/popen2.html
+   */
+  private class Popen2PopenCall extends SystemCommandExecution::Range, DataFlow::CfgNode {
+    override CallNode node;
+
+    Popen2PopenCall() {
+      exists(string name |
+        name in ["popen2", "popen3", "popen4", "Popen3", "Popen4"] and
+        node.getFunction() = popen2_attr(name).asCfgNode()
+      )
+    }
+
+    override DataFlow::Node getCommand() {
+      result.asCfgNode() in [node.getArg(0), node.getArgByName("cmd")]
+    }
+  }
+
+  // ---------------------------------------------------------------------------
+  // platform
+  // ---------------------------------------------------------------------------
+  /** Gets a reference to the `platform` module. */
+  private DataFlow::Node platform(DataFlow::TypeTracker t) {
+    t.start() and
+    result = DataFlow::importNode("platform")
+    or
+    exists(DataFlow::TypeTracker t2 | result = platform(t2).track(t2, t))
+  }
+
+  /** Gets a reference to the `platform` module. */
+  DataFlow::Node platform() { result = platform(DataFlow::TypeTracker::end()) }
+
+  /**
+   * Gets a reference to the attribute `attr_name` of the `platform` module.
+   * WARNING: Only holds for a few predefined attributes.
+   */
+  private DataFlow::Node platform_attr(DataFlow::TypeTracker t, string attr_name) {
+    attr_name in ["popen"] and
+    (
+      t.start() and
+      result = DataFlow::importNode("platform." + attr_name)
+      or
+      t.startInAttr(attr_name) and
+      result = DataFlow::importNode("platform")
+    )
+    or
+    // Due to bad performance when using normal setup with `platform_attr(t2, attr_name).track(t2, t)`
+    // we have inlined that code and forced a join
+    exists(DataFlow::TypeTracker t2 |
+      exists(DataFlow::StepSummary summary |
+        platform_attr_first_join(t2, attr_name, result, summary) and
+        t = t2.append(summary)
+      )
+    )
+  }
+
+  pragma[nomagic]
+  private predicate platform_attr_first_join(
+    DataFlow::TypeTracker t2, string attr_name, DataFlow::Node res, DataFlow::StepSummary summary
+  ) {
+    DataFlow::StepSummary::step(platform_attr(t2, attr_name), res, summary)
+  }
+
+  /**
+   * Gets a reference to the attribute `attr_name` of the `platform` module.
+   * WARNING: Only holds for a few predefined attributes.
+   */
+  private DataFlow::Node platform_attr(string attr_name) {
+    result = platform_attr(DataFlow::TypeTracker::end(), attr_name)
+  }
+
+  /**
+   * A call to the `platform.popen` function.
+   * See https://docs.python.org/2.7/library/platform.html#platform.popen
+   */
+  private class PlatformPopenCall extends SystemCommandExecution::Range, DataFlow::CfgNode {
+    override CallNode node;
+
+    PlatformPopenCall() { node.getFunction() = platform_attr("popen").asCfgNode() }
+
+    override DataFlow::Node getCommand() {
+      result.asCfgNode() in [node.getArg(0), node.getArgByName("cmd")]
+    }
+  }
+
+  // ---------------------------------------------------------------------------
   // builtins
   // ---------------------------------------------------------------------------
   /** Gets a reference to the `builtins` module (called `__builtin__` in Python 2). */
@@ -407,114 +512,12 @@
     exists(DataFlow::TypeTracker t2 |
       exists(DataFlow::StepSummary summary |
         builtins_attr_first_join(t2, attr_name, result, summary) and
->>>>>>> 466c22f4
         t = t2.append(summary)
       )
     )
   }
 
   pragma[nomagic]
-<<<<<<< HEAD
-  private predicate popen2_attr_first_join(
-    DataFlow::TypeTracker t2, string attr_name, DataFlow::Node res, DataFlow::StepSummary summary
-  ) {
-    DataFlow::StepSummary::step(popen2_attr(t2, attr_name), res, summary)
-  }
-
-  /**
-   * Gets a reference to the attribute `attr_name` of the `popen2` module.
-   * WARNING: Only holds for a few predefined attributes.
-   */
-  private DataFlow::Node popen2_attr(string attr_name) {
-    result = popen2_attr(DataFlow::TypeTracker::end(), attr_name)
-  }
-
-  /**
-   * A call to any of the `popen.popen*` functions, or instantiation of a `popen.Popen*` class.
-   * See https://docs.python.org/2.7/library/popen2.html
-   */
-  private class Popen2PopenCall extends SystemCommandExecution::Range, DataFlow::CfgNode {
-    override CallNode node;
-
-    Popen2PopenCall() {
-      exists(string name |
-        name in ["popen2", "popen3", "popen4", "Popen3", "Popen4"] and
-        node.getFunction() = popen2_attr(name).asCfgNode()
-      )
-    }
-
-    override DataFlow::Node getCommand() {
-      result.asCfgNode() in [node.getArg(0), node.getArgByName("cmd")]
-    }
-  }
-
-  // ---------------------------------------------------------------------------
-  // platform
-  // ---------------------------------------------------------------------------
-  /** Gets a reference to the `platform` module. */
-  private DataFlow::Node platform(DataFlow::TypeTracker t) {
-    t.start() and
-    result = DataFlow::importNode("platform")
-    or
-    exists(DataFlow::TypeTracker t2 | result = platform(t2).track(t2, t))
-  }
-
-  /** Gets a reference to the `platform` module. */
-  DataFlow::Node platform() { result = platform(DataFlow::TypeTracker::end()) }
-
-  /**
-   * Gets a reference to the attribute `attr_name` of the `platform` module.
-   * WARNING: Only holds for a few predefined attributes.
-   */
-  private DataFlow::Node platform_attr(DataFlow::TypeTracker t, string attr_name) {
-    attr_name in ["popen"] and
-    (
-      t.start() and
-      result = DataFlow::importNode("platform." + attr_name)
-      or
-      t.startInAttr(attr_name) and
-      result = DataFlow::importNode("platform")
-    )
-    or
-    // Due to bad performance when using normal setup with `platform_attr(t2, attr_name).track(t2, t)`
-    // we have inlined that code and forced a join
-    exists(DataFlow::TypeTracker t2 |
-      exists(DataFlow::StepSummary summary |
-        platform_attr_first_join(t2, attr_name, result, summary) and
-        t = t2.append(summary)
-      )
-    )
-  }
-
-  pragma[nomagic]
-  private predicate platform_attr_first_join(
-    DataFlow::TypeTracker t2, string attr_name, DataFlow::Node res, DataFlow::StepSummary summary
-  ) {
-    DataFlow::StepSummary::step(platform_attr(t2, attr_name), res, summary)
-  }
-
-  /**
-   * Gets a reference to the attribute `attr_name` of the `platform` module.
-   * WARNING: Only holds for a few predefined attributes.
-   */
-  private DataFlow::Node platform_attr(string attr_name) {
-    result = platform_attr(DataFlow::TypeTracker::end(), attr_name)
-  }
-
-  /**
-   * A call to the `platform.popen` function.
-   * See https://docs.python.org/2.7/library/platform.html#platform.popen
-   */
-  private class PlatformPopenCall extends SystemCommandExecution::Range, DataFlow::CfgNode {
-    override CallNode node;
-
-    PlatformPopenCall() { node.getFunction() = platform_attr("popen").asCfgNode() }
-
-    override DataFlow::Node getCommand() {
-      result.asCfgNode() in [node.getArg(0), node.getArgByName("cmd")]
-    }
-  }
-=======
   private predicate builtins_attr_first_join(
     DataFlow::TypeTracker t2, string attr_name, DataFlow::Node res, DataFlow::StepSummary summary
   ) {
@@ -577,5 +580,4 @@
   }
 
   override DataFlow::Node getCode() { result = this }
->>>>>>> 466c22f4
 }