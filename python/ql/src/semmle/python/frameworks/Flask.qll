--- conflicted
+++ resolved
@@ -318,13 +318,8 @@
       result.asCfgNode() in [node.getArg(0), node.getArgByName("rule")]
     }
 
-<<<<<<< HEAD
     override Function getARequestHandler() {
-      exists(DataFlow::Node view_func_arg, DataFlow::Node func_src |
-=======
-    override Function getARouteHandler() {
       exists(DataFlow::Node view_func_arg, DataFlow::LocalSourceNode func_src |
->>>>>>> b794fcb8
         view_func_arg.asCfgNode() in [node.getArg(2), node.getArgByName("view_func")] and
         func_src.flowsTo(view_func_arg) and
         func_src.asExpr().(CallableExpr) = result.getDefinition()
