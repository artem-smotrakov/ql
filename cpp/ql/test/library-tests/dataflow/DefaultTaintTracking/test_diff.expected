| defaulttainttracking.cpp:16:16:16:21 | call to getenv | defaulttainttracking.cpp:9:11:9:20 | p#0 | IR only |
| defaulttainttracking.cpp:16:16:16:21 | call to getenv | defaulttainttracking.cpp:16:8:16:14 | call to _strdup | IR only |
| defaulttainttracking.cpp:16:16:16:21 | call to getenv | defaulttainttracking.cpp:16:8:16:29 | (const char *)... | IR only |
| defaulttainttracking.cpp:16:16:16:21 | call to getenv | test_diff.cpp:1:11:1:20 | p#0 | IR only |
| defaulttainttracking.cpp:22:20:22:25 | call to getenv | defaulttainttracking.cpp:3:21:3:22 | s1 | AST only |
| defaulttainttracking.cpp:22:20:22:25 | call to getenv | defaulttainttracking.cpp:21:8:21:10 | buf | AST only |
| defaulttainttracking.cpp:22:20:22:25 | call to getenv | defaulttainttracking.cpp:22:15:22:17 | buf | AST only |
<<<<<<< HEAD
| defaulttainttracking.cpp:38:25:38:30 | call to getenv | defaulttainttracking.cpp:31:40:31:53 | dotted_address | AST only |
| defaulttainttracking.cpp:38:25:38:30 | call to getenv | defaulttainttracking.cpp:39:36:39:61 | (const char *)... | AST only |
| defaulttainttracking.cpp:38:25:38:30 | call to getenv | defaulttainttracking.cpp:39:51:39:61 | env_pointer | AST only |
| defaulttainttracking.cpp:64:10:64:15 | call to getenv | defaulttainttracking.cpp:52:24:52:24 | p | IR only |
| defaulttainttracking.cpp:88:27:88:32 | call to getenv | defaulttainttracking.cpp:9:11:9:20 | p#0 | IR only |
| defaulttainttracking.cpp:88:27:88:32 | call to getenv | defaulttainttracking.cpp:82:31:82:33 | ret | AST only |
| defaulttainttracking.cpp:88:27:88:32 | call to getenv | defaulttainttracking.cpp:83:5:83:8 | * ... | AST only |
| defaulttainttracking.cpp:88:27:88:32 | call to getenv | defaulttainttracking.cpp:83:6:83:8 | ret | AST only |
| defaulttainttracking.cpp:88:27:88:32 | call to getenv | defaulttainttracking.cpp:89:10:89:11 | (const char *)... | IR only |
| defaulttainttracking.cpp:88:27:88:32 | call to getenv | defaulttainttracking.cpp:89:10:89:11 | p2 | IR only |
| defaulttainttracking.cpp:88:27:88:32 | call to getenv | test_diff.cpp:1:11:1:20 | p#0 | IR only |
=======
| defaulttainttracking.cpp:22:20:22:25 | call to getenv | defaulttainttracking.cpp:24:8:24:10 | (const char *)... | IR only |
| defaulttainttracking.cpp:22:20:22:25 | call to getenv | defaulttainttracking.cpp:24:8:24:10 | array to pointer conversion | IR only |
| defaulttainttracking.cpp:38:25:38:30 | call to getenv | defaulttainttracking.cpp:39:51:39:61 | env_pointer | AST only |
| defaulttainttracking.cpp:64:10:64:15 | call to getenv | defaulttainttracking.cpp:52:24:52:24 | p | IR only |
>>>>>>> 2b10cd62
| test_diff.cpp:104:12:104:15 | argv | test_diff.cpp:104:11:104:20 | (...) | IR only |
| test_diff.cpp:108:10:108:13 | argv | test_diff.cpp:36:24:36:24 | p | AST only |
| test_diff.cpp:111:10:111:13 | argv | defaulttainttracking.cpp:9:11:9:20 | p#0 | AST only |
| test_diff.cpp:111:10:111:13 | argv | test_diff.cpp:1:11:1:20 | p#0 | AST only |
| test_diff.cpp:111:10:111:13 | argv | test_diff.cpp:29:24:29:24 | p | AST only |
| test_diff.cpp:111:10:111:13 | argv | test_diff.cpp:30:14:30:14 | p | AST only |
| test_diff.cpp:124:19:124:22 | argv | test_diff.cpp:76:24:76:24 | p | IR only |<|MERGE_RESOLUTION|>--- conflicted
+++ resolved
@@ -5,9 +5,8 @@
 | defaulttainttracking.cpp:22:20:22:25 | call to getenv | defaulttainttracking.cpp:3:21:3:22 | s1 | AST only |
 | defaulttainttracking.cpp:22:20:22:25 | call to getenv | defaulttainttracking.cpp:21:8:21:10 | buf | AST only |
 | defaulttainttracking.cpp:22:20:22:25 | call to getenv | defaulttainttracking.cpp:22:15:22:17 | buf | AST only |
-<<<<<<< HEAD
-| defaulttainttracking.cpp:38:25:38:30 | call to getenv | defaulttainttracking.cpp:31:40:31:53 | dotted_address | AST only |
-| defaulttainttracking.cpp:38:25:38:30 | call to getenv | defaulttainttracking.cpp:39:36:39:61 | (const char *)... | AST only |
+| defaulttainttracking.cpp:22:20:22:25 | call to getenv | defaulttainttracking.cpp:24:8:24:10 | (const char *)... | IR only |
+| defaulttainttracking.cpp:22:20:22:25 | call to getenv | defaulttainttracking.cpp:24:8:24:10 | array to pointer conversion | IR only |
 | defaulttainttracking.cpp:38:25:38:30 | call to getenv | defaulttainttracking.cpp:39:51:39:61 | env_pointer | AST only |
 | defaulttainttracking.cpp:64:10:64:15 | call to getenv | defaulttainttracking.cpp:52:24:52:24 | p | IR only |
 | defaulttainttracking.cpp:88:27:88:32 | call to getenv | defaulttainttracking.cpp:9:11:9:20 | p#0 | IR only |
@@ -17,12 +16,6 @@
 | defaulttainttracking.cpp:88:27:88:32 | call to getenv | defaulttainttracking.cpp:89:10:89:11 | (const char *)... | IR only |
 | defaulttainttracking.cpp:88:27:88:32 | call to getenv | defaulttainttracking.cpp:89:10:89:11 | p2 | IR only |
 | defaulttainttracking.cpp:88:27:88:32 | call to getenv | test_diff.cpp:1:11:1:20 | p#0 | IR only |
-=======
-| defaulttainttracking.cpp:22:20:22:25 | call to getenv | defaulttainttracking.cpp:24:8:24:10 | (const char *)... | IR only |
-| defaulttainttracking.cpp:22:20:22:25 | call to getenv | defaulttainttracking.cpp:24:8:24:10 | array to pointer conversion | IR only |
-| defaulttainttracking.cpp:38:25:38:30 | call to getenv | defaulttainttracking.cpp:39:51:39:61 | env_pointer | AST only |
-| defaulttainttracking.cpp:64:10:64:15 | call to getenv | defaulttainttracking.cpp:52:24:52:24 | p | IR only |
->>>>>>> 2b10cd62
 | test_diff.cpp:104:12:104:15 | argv | test_diff.cpp:104:11:104:20 | (...) | IR only |
 | test_diff.cpp:108:10:108:13 | argv | test_diff.cpp:36:24:36:24 | p | AST only |
 | test_diff.cpp:111:10:111:13 | argv | defaulttainttracking.cpp:9:11:9:20 | p#0 | AST only |
