edges
| test.cpp:24:30:24:36 | *command | test.cpp:26:10:26:16 | command |
| test.cpp:24:30:24:36 | *command | test.cpp:26:10:26:16 | command |
| test.cpp:24:30:24:36 | *command | test.cpp:26:10:26:16 | command indirection |
| test.cpp:24:30:24:36 | command | test.cpp:26:10:26:16 | command |
| test.cpp:24:30:24:36 | command | test.cpp:26:10:26:16 | command |
| test.cpp:24:30:24:36 | command | test.cpp:26:10:26:16 | command indirection |
| test.cpp:29:30:29:36 | *command | test.cpp:31:10:31:16 | command |
| test.cpp:29:30:29:36 | *command | test.cpp:31:10:31:16 | command |
| test.cpp:29:30:29:36 | *command | test.cpp:31:10:31:16 | command indirection |
| test.cpp:29:30:29:36 | command | test.cpp:31:10:31:16 | command |
| test.cpp:29:30:29:36 | command | test.cpp:31:10:31:16 | command |
| test.cpp:29:30:29:36 | command | test.cpp:31:10:31:16 | command indirection |
| test.cpp:42:7:42:16 | call to getenv | test.cpp:24:30:24:36 | command |
| test.cpp:42:18:42:23 | call to getenv | test.cpp:42:7:42:16 | call to getenv |
| test.cpp:42:18:42:23 | call to getenv | test.cpp:42:18:42:34 | call to getenv indirection |
| test.cpp:42:18:42:34 | (const char *)... | test.cpp:42:7:42:16 | call to getenv |
| test.cpp:42:18:42:34 | (const char *)... | test.cpp:42:18:42:34 | call to getenv indirection |
| test.cpp:42:18:42:34 | call to getenv indirection | test.cpp:24:30:24:36 | *command |
| test.cpp:43:7:43:16 | call to getenv | test.cpp:29:30:29:36 | command |
| test.cpp:43:18:43:23 | call to getenv | test.cpp:43:7:43:16 | call to getenv |
| test.cpp:43:18:43:23 | call to getenv | test.cpp:43:18:43:34 | call to getenv indirection |
| test.cpp:43:18:43:34 | (const char *)... | test.cpp:43:7:43:16 | call to getenv |
| test.cpp:43:18:43:34 | (const char *)... | test.cpp:43:18:43:34 | call to getenv indirection |
| test.cpp:43:18:43:34 | call to getenv indirection | test.cpp:29:30:29:36 | *command |
| test.cpp:56:12:56:17 | buffer | test.cpp:62:10:62:15 | (const char *)... |
| test.cpp:56:12:56:17 | buffer | test.cpp:62:10:62:15 | buffer |
| test.cpp:56:12:56:17 | buffer | test.cpp:62:10:62:15 | buffer indirection |
| test.cpp:56:12:56:17 | buffer | test.cpp:63:10:63:13 | (const char *)... |
| test.cpp:56:12:56:17 | buffer | test.cpp:63:10:63:13 | data |
| test.cpp:56:12:56:17 | buffer | test.cpp:63:10:63:13 | data indirection |
| test.cpp:56:12:56:17 | fgets output argument | test.cpp:62:10:62:15 | (const char *)... |
| test.cpp:56:12:56:17 | fgets output argument | test.cpp:62:10:62:15 | buffer |
| test.cpp:56:12:56:17 | fgets output argument | test.cpp:62:10:62:15 | buffer indirection |
| test.cpp:56:12:56:17 | fgets output argument | test.cpp:63:10:63:13 | (const char *)... |
| test.cpp:56:12:56:17 | fgets output argument | test.cpp:63:10:63:13 | data |
| test.cpp:56:12:56:17 | fgets output argument | test.cpp:63:10:63:13 | data indirection |
| test.cpp:76:12:76:17 | buffer | test.cpp:78:10:78:15 | (const char *)... |
| test.cpp:76:12:76:17 | buffer | test.cpp:78:10:78:15 | buffer |
| test.cpp:76:12:76:17 | buffer | test.cpp:78:10:78:15 | buffer indirection |
| test.cpp:76:12:76:17 | buffer | test.cpp:79:10:79:13 | (const char *)... |
| test.cpp:76:12:76:17 | buffer | test.cpp:79:10:79:13 | data |
| test.cpp:76:12:76:17 | buffer | test.cpp:79:10:79:13 | data indirection |
| test.cpp:76:12:76:17 | fgets output argument | test.cpp:78:10:78:15 | (const char *)... |
| test.cpp:76:12:76:17 | fgets output argument | test.cpp:78:10:78:15 | buffer |
| test.cpp:76:12:76:17 | fgets output argument | test.cpp:78:10:78:15 | buffer indirection |
| test.cpp:76:12:76:17 | fgets output argument | test.cpp:79:10:79:13 | (const char *)... |
| test.cpp:76:12:76:17 | fgets output argument | test.cpp:79:10:79:13 | data |
<<<<<<< HEAD
| test.cpp:76:12:76:17 | fgets output argument | test.cpp:79:10:79:13 | data indirection |
=======
| test.cpp:98:17:98:22 | buffer | test.cpp:99:15:99:20 | (const char *)... |
| test.cpp:98:17:98:22 | buffer | test.cpp:99:15:99:20 | buffer |
| test.cpp:98:17:98:22 | recv output argument | test.cpp:99:15:99:20 | (const char *)... |
| test.cpp:98:17:98:22 | recv output argument | test.cpp:99:15:99:20 | buffer |
| test.cpp:106:17:106:22 | buffer | test.cpp:107:15:107:20 | (const char *)... |
| test.cpp:106:17:106:22 | buffer | test.cpp:107:15:107:20 | buffer |
| test.cpp:106:17:106:22 | recv output argument | test.cpp:107:15:107:20 | (const char *)... |
| test.cpp:106:17:106:22 | recv output argument | test.cpp:107:15:107:20 | buffer |
>>>>>>> 208d5157
nodes
| test.cpp:24:30:24:36 | *command | semmle.label | *command |
| test.cpp:24:30:24:36 | command | semmle.label | command |
| test.cpp:26:10:26:16 | command | semmle.label | command |
| test.cpp:26:10:26:16 | command | semmle.label | command |
| test.cpp:26:10:26:16 | command | semmle.label | command |
| test.cpp:26:10:26:16 | command indirection | semmle.label | command indirection |
| test.cpp:26:10:26:16 | command indirection | semmle.label | command indirection |
| test.cpp:29:30:29:36 | *command | semmle.label | *command |
| test.cpp:29:30:29:36 | command | semmle.label | command |
| test.cpp:31:10:31:16 | command | semmle.label | command |
| test.cpp:31:10:31:16 | command | semmle.label | command |
| test.cpp:31:10:31:16 | command | semmle.label | command |
| test.cpp:31:10:31:16 | command indirection | semmle.label | command indirection |
| test.cpp:31:10:31:16 | command indirection | semmle.label | command indirection |
| test.cpp:42:7:42:16 | call to getenv | semmle.label | call to getenv |
| test.cpp:42:18:42:23 | call to getenv | semmle.label | call to getenv |
| test.cpp:42:18:42:34 | (const char *)... | semmle.label | (const char *)... |
| test.cpp:42:18:42:34 | call to getenv indirection | semmle.label | call to getenv indirection |
| test.cpp:43:7:43:16 | call to getenv | semmle.label | call to getenv |
| test.cpp:43:18:43:23 | call to getenv | semmle.label | call to getenv |
| test.cpp:43:18:43:34 | (const char *)... | semmle.label | (const char *)... |
| test.cpp:43:18:43:34 | call to getenv indirection | semmle.label | call to getenv indirection |
| test.cpp:56:12:56:17 | buffer | semmle.label | buffer |
| test.cpp:56:12:56:17 | fgets output argument | semmle.label | fgets output argument |
| test.cpp:62:10:62:15 | (const char *)... | semmle.label | (const char *)... |
| test.cpp:62:10:62:15 | (const char *)... | semmle.label | (const char *)... |
| test.cpp:62:10:62:15 | buffer | semmle.label | buffer |
| test.cpp:62:10:62:15 | buffer indirection | semmle.label | buffer indirection |
| test.cpp:62:10:62:15 | buffer indirection | semmle.label | buffer indirection |
| test.cpp:63:10:63:13 | (const char *)... | semmle.label | (const char *)... |
| test.cpp:63:10:63:13 | (const char *)... | semmle.label | (const char *)... |
| test.cpp:63:10:63:13 | data | semmle.label | data |
| test.cpp:63:10:63:13 | data indirection | semmle.label | data indirection |
| test.cpp:63:10:63:13 | data indirection | semmle.label | data indirection |
| test.cpp:76:12:76:17 | buffer | semmle.label | buffer |
| test.cpp:76:12:76:17 | fgets output argument | semmle.label | fgets output argument |
| test.cpp:78:10:78:15 | (const char *)... | semmle.label | (const char *)... |
| test.cpp:78:10:78:15 | (const char *)... | semmle.label | (const char *)... |
| test.cpp:78:10:78:15 | buffer | semmle.label | buffer |
| test.cpp:78:10:78:15 | buffer indirection | semmle.label | buffer indirection |
| test.cpp:78:10:78:15 | buffer indirection | semmle.label | buffer indirection |
| test.cpp:79:10:79:13 | (const char *)... | semmle.label | (const char *)... |
| test.cpp:79:10:79:13 | (const char *)... | semmle.label | (const char *)... |
| test.cpp:79:10:79:13 | data | semmle.label | data |
<<<<<<< HEAD
| test.cpp:79:10:79:13 | data indirection | semmle.label | data indirection |
| test.cpp:79:10:79:13 | data indirection | semmle.label | data indirection |
=======
| test.cpp:98:17:98:22 | buffer | semmle.label | buffer |
| test.cpp:98:17:98:22 | recv output argument | semmle.label | recv output argument |
| test.cpp:99:15:99:20 | (const char *)... | semmle.label | (const char *)... |
| test.cpp:99:15:99:20 | (const char *)... | semmle.label | (const char *)... |
| test.cpp:99:15:99:20 | buffer | semmle.label | buffer |
| test.cpp:106:17:106:22 | buffer | semmle.label | buffer |
| test.cpp:106:17:106:22 | recv output argument | semmle.label | recv output argument |
| test.cpp:107:15:107:20 | (const char *)... | semmle.label | (const char *)... |
| test.cpp:107:15:107:20 | (const char *)... | semmle.label | (const char *)... |
| test.cpp:107:15:107:20 | buffer | semmle.label | buffer |
>>>>>>> 208d5157
#select
| test.cpp:26:10:26:16 | command | test.cpp:42:18:42:23 | call to getenv | test.cpp:26:10:26:16 | command | The value of this argument may come from $@ and is being passed to system | test.cpp:42:18:42:23 | call to getenv | call to getenv |
| test.cpp:31:10:31:16 | command | test.cpp:43:18:43:23 | call to getenv | test.cpp:31:10:31:16 | command | The value of this argument may come from $@ and is being passed to system | test.cpp:43:18:43:23 | call to getenv | call to getenv |
| test.cpp:62:10:62:15 | buffer | test.cpp:56:12:56:17 | buffer | test.cpp:62:10:62:15 | buffer | The value of this argument may come from $@ and is being passed to system | test.cpp:56:12:56:17 | buffer | buffer |
| test.cpp:63:10:63:13 | data | test.cpp:56:12:56:17 | buffer | test.cpp:63:10:63:13 | data | The value of this argument may come from $@ and is being passed to system | test.cpp:56:12:56:17 | buffer | buffer |
| test.cpp:78:10:78:15 | buffer | test.cpp:76:12:76:17 | buffer | test.cpp:78:10:78:15 | buffer | The value of this argument may come from $@ and is being passed to system | test.cpp:76:12:76:17 | buffer | buffer |
| test.cpp:79:10:79:13 | data | test.cpp:76:12:76:17 | buffer | test.cpp:79:10:79:13 | data | The value of this argument may come from $@ and is being passed to system | test.cpp:76:12:76:17 | buffer | buffer |
| test.cpp:99:15:99:20 | buffer | test.cpp:98:17:98:22 | buffer | test.cpp:99:15:99:20 | buffer | The value of this argument may come from $@ and is being passed to LoadLibrary | test.cpp:98:17:98:22 | buffer | buffer |
| test.cpp:107:15:107:20 | buffer | test.cpp:106:17:106:22 | buffer | test.cpp:107:15:107:20 | buffer | The value of this argument may come from $@ and is being passed to LoadLibrary | test.cpp:106:17:106:22 | buffer | buffer |<|MERGE_RESOLUTION|>--- conflicted
+++ resolved
@@ -46,18 +46,19 @@
 | test.cpp:76:12:76:17 | fgets output argument | test.cpp:78:10:78:15 | buffer indirection |
 | test.cpp:76:12:76:17 | fgets output argument | test.cpp:79:10:79:13 | (const char *)... |
 | test.cpp:76:12:76:17 | fgets output argument | test.cpp:79:10:79:13 | data |
-<<<<<<< HEAD
 | test.cpp:76:12:76:17 | fgets output argument | test.cpp:79:10:79:13 | data indirection |
-=======
 | test.cpp:98:17:98:22 | buffer | test.cpp:99:15:99:20 | (const char *)... |
 | test.cpp:98:17:98:22 | buffer | test.cpp:99:15:99:20 | buffer |
+| test.cpp:98:17:98:22 | buffer | test.cpp:99:15:99:20 | buffer indirection |
 | test.cpp:98:17:98:22 | recv output argument | test.cpp:99:15:99:20 | (const char *)... |
 | test.cpp:98:17:98:22 | recv output argument | test.cpp:99:15:99:20 | buffer |
+| test.cpp:98:17:98:22 | recv output argument | test.cpp:99:15:99:20 | buffer indirection |
 | test.cpp:106:17:106:22 | buffer | test.cpp:107:15:107:20 | (const char *)... |
 | test.cpp:106:17:106:22 | buffer | test.cpp:107:15:107:20 | buffer |
+| test.cpp:106:17:106:22 | buffer | test.cpp:107:15:107:20 | buffer indirection |
 | test.cpp:106:17:106:22 | recv output argument | test.cpp:107:15:107:20 | (const char *)... |
 | test.cpp:106:17:106:22 | recv output argument | test.cpp:107:15:107:20 | buffer |
->>>>>>> 208d5157
+| test.cpp:106:17:106:22 | recv output argument | test.cpp:107:15:107:20 | buffer indirection |
 nodes
 | test.cpp:24:30:24:36 | *command | semmle.label | *command |
 | test.cpp:24:30:24:36 | command | semmle.label | command |
@@ -103,21 +104,22 @@
 | test.cpp:79:10:79:13 | (const char *)... | semmle.label | (const char *)... |
 | test.cpp:79:10:79:13 | (const char *)... | semmle.label | (const char *)... |
 | test.cpp:79:10:79:13 | data | semmle.label | data |
-<<<<<<< HEAD
 | test.cpp:79:10:79:13 | data indirection | semmle.label | data indirection |
 | test.cpp:79:10:79:13 | data indirection | semmle.label | data indirection |
-=======
 | test.cpp:98:17:98:22 | buffer | semmle.label | buffer |
 | test.cpp:98:17:98:22 | recv output argument | semmle.label | recv output argument |
 | test.cpp:99:15:99:20 | (const char *)... | semmle.label | (const char *)... |
 | test.cpp:99:15:99:20 | (const char *)... | semmle.label | (const char *)... |
 | test.cpp:99:15:99:20 | buffer | semmle.label | buffer |
+| test.cpp:99:15:99:20 | buffer indirection | semmle.label | buffer indirection |
+| test.cpp:99:15:99:20 | buffer indirection | semmle.label | buffer indirection |
 | test.cpp:106:17:106:22 | buffer | semmle.label | buffer |
 | test.cpp:106:17:106:22 | recv output argument | semmle.label | recv output argument |
 | test.cpp:107:15:107:20 | (const char *)... | semmle.label | (const char *)... |
 | test.cpp:107:15:107:20 | (const char *)... | semmle.label | (const char *)... |
 | test.cpp:107:15:107:20 | buffer | semmle.label | buffer |
->>>>>>> 208d5157
+| test.cpp:107:15:107:20 | buffer indirection | semmle.label | buffer indirection |
+| test.cpp:107:15:107:20 | buffer indirection | semmle.label | buffer indirection |
 #select
 | test.cpp:26:10:26:16 | command | test.cpp:42:18:42:23 | call to getenv | test.cpp:26:10:26:16 | command | The value of this argument may come from $@ and is being passed to system | test.cpp:42:18:42:23 | call to getenv | call to getenv |
 | test.cpp:31:10:31:16 | command | test.cpp:43:18:43:23 | call to getenv | test.cpp:31:10:31:16 | command | The value of this argument may come from $@ and is being passed to system | test.cpp:43:18:43:23 | call to getenv | call to getenv |
