private import IR
import InstructionSanity // module is below
import IRTypeSanity // module is in IRType.qll

module InstructionSanity {
  private import internal.InstructionImports as Imports
  private import Imports::OperandTag
  private import Imports::Overlap
  private import internal.IRInternal

  /**
   * Holds if instruction `instr` is missing an expected operand with tag `tag`.
   */
  query predicate missingOperand(Instruction instr, string message, IRFunction func, string funcText) {
    exists(OperandTag tag |
      instr.getOpcode().hasOperand(tag) and
      not exists(NonPhiOperand operand |
        operand = instr.getAnOperand() and
        operand.getOperandTag() = tag
      ) and
      message =
        "Instruction '" + instr.getOpcode().toString() +
          "' is missing an expected operand with tag '" + tag.toString() + "' in function '$@'." and
      func = instr.getEnclosingIRFunction() and
      funcText = Language::getIdentityString(func.getFunction())
    )
  }

  /**
   * Holds if instruction `instr` has an unexpected operand with tag `tag`.
   */
  query predicate unexpectedOperand(Instruction instr, OperandTag tag) {
    exists(NonPhiOperand operand |
      operand = instr.getAnOperand() and
      operand.getOperandTag() = tag
    ) and
    not instr.getOpcode().hasOperand(tag) and
    not (instr instanceof CallInstruction and tag instanceof ArgumentOperandTag) and
    not (
      instr instanceof BuiltInOperationInstruction and tag instanceof PositionalArgumentOperandTag
    ) and
    not (instr instanceof InlineAsmInstruction and tag instanceof AsmOperandTag)
  }

  /**
   * Holds if instruction `instr` has multiple operands with tag `tag`.
   */
  query predicate duplicateOperand(
    Instruction instr, string message, IRFunction func, string funcText
  ) {
    exists(OperandTag tag, int operandCount |
      operandCount =
        strictcount(NonPhiOperand operand |
          operand = instr.getAnOperand() and
          operand.getOperandTag() = tag
        ) and
      operandCount > 1 and
      not tag instanceof UnmodeledUseOperandTag and
      message =
        "Instruction has " + operandCount + " operands with tag '" + tag.toString() + "'" +
          " in function '$@'." and
      func = instr.getEnclosingIRFunction() and
      funcText = Language::getIdentityString(func.getFunction())
    )
  }

  /**
   * Holds if `Phi` instruction `instr` is missing an operand corresponding to
   * the predecessor block `pred`.
   */
  query predicate missingPhiOperand(PhiInstruction instr, IRBlock pred) {
    pred = instr.getBlock().getAPredecessor() and
    not exists(PhiInputOperand operand |
      operand = instr.getAnOperand() and
      operand.getPredecessorBlock() = pred
    )
  }

  query predicate missingOperandType(Operand operand, string message) {
    exists(Language::Function func, Instruction use |
      not exists(operand.getType()) and
      use = operand.getUse() and
      func = use.getEnclosingFunction() and
      message =
        "Operand '" + operand.toString() + "' of instruction '" + use.getOpcode().toString() +
          "' missing type in function '" + Language::getIdentityString(func) + "'."
    )
  }

  query predicate duplicateChiOperand(
    ChiInstruction chi, string message, IRFunction func, string funcText
  ) {
    chi.getTotal() = chi.getPartial() and
    message =
      "Chi instruction for " + chi.getPartial().toString() +
        " has duplicate operands in function $@" and
    func = chi.getEnclosingIRFunction() and
    funcText = Language::getIdentityString(func.getFunction())
  }

  query predicate sideEffectWithoutPrimary(
    SideEffectInstruction instr, string message, IRFunction func, string funcText
  ) {
    not exists(instr.getPrimaryInstruction()) and
    message = "Side effect instruction missing primary instruction in function $@" and
    func = instr.getEnclosingIRFunction() and
    funcText = Language::getIdentityString(func.getFunction())
  }

  /**
   * Holds if an instruction, other than `ExitFunction`, has no successors.
   */
  query predicate instructionWithoutSuccessor(Instruction instr) {
    not exists(instr.getASuccessor()) and
    not instr instanceof ExitFunctionInstruction and
    // Phi instructions aren't linked into the instruction-level flow graph.
    not instr instanceof PhiInstruction and
    not instr instanceof UnreachedInstruction
  }

  /**
   * Holds if there are multiple (`n`) edges of kind `kind` from `source`,
   * where `target` is among the targets of those edges.
   */
  query predicate ambiguousSuccessors(Instruction source, EdgeKind kind, int n, Instruction target) {
    n = strictcount(Instruction t | source.getSuccessor(kind) = t) and
    n > 1 and
    source.getSuccessor(kind) = target
  }

  /**
   * Holds if `instr` in `f` is part of a loop even though the AST of `f`
   * contains no element that can cause loops.
   */
  query predicate unexplainedLoop(Language::Function f, Instruction instr) {
    exists(IRBlock block |
      instr.getBlock() = block and
      block.getEnclosingFunction() = f and
      block.getASuccessor+() = block
    ) and
    not Language::hasPotentialLoop(f)
  }

  /**
   * Holds if a `Phi` instruction is present in a block with fewer than two
   * predecessors.
   */
  query predicate unnecessaryPhiInstruction(PhiInstruction instr) {
    count(instr.getBlock().getAPredecessor()) < 2
  }

  /**
   * Holds if operand `operand` consumes a value that was defined in
   * a different function.
   */
  query predicate operandAcrossFunctions(Operand operand, Instruction instr, Instruction defInstr) {
    operand.getUse() = instr and
    operand.getAnyDef() = defInstr and
    instr.getEnclosingIRFunction() != defInstr.getEnclosingIRFunction()
  }

  /**
   * Holds if instruction `instr` is not in exactly one block.
   */
  query predicate instructionWithoutUniqueBlock(Instruction instr, int blockCount) {
    blockCount = count(instr.getBlock()) and
    blockCount != 1
  }

  private predicate forwardEdge(IRBlock b1, IRBlock b2) {
    b1.getASuccessor() = b2 and
    not b1.getBackEdgeSuccessor(_) = b2
  }

  /**
   * Holds if `f` contains a loop in which no edge is a back edge.
   *
   * This check ensures we don't have too _few_ back edges.
   */
  query predicate containsLoopOfForwardEdges(IRFunction f) {
    exists(IRBlock block |
      forwardEdge+(block, block) and
      block.getEnclosingIRFunction() = f
    )
  }

  /**
   * Holds if `block` is reachable from its function entry point but would not
   * be reachable by traversing only forward edges. This check is skipped for
   * functions containing `goto` statements as the property does not generally
   * hold there.
   *
   * This check ensures we don't have too _many_ back edges.
   */
  query predicate lostReachability(IRBlock block) {
    exists(IRFunction f, IRBlock entry |
      entry = f.getEntryBlock() and
      entry.getASuccessor+() = block and
      not forwardEdge+(entry, block) and
      not Language::hasGoto(f.getFunction())
    )
  }

  /**
   * Holds if the number of back edges differs between the `Instruction` graph
   * and the `IRBlock` graph.
   */
  query predicate backEdgeCountMismatch(Language::Function f, int fromInstr, int fromBlock) {
    fromInstr =
      count(Instruction i1, Instruction i2 |
        i1.getEnclosingFunction() = f and i1.getBackEdgeSuccessor(_) = i2
      ) and
    fromBlock =
      count(IRBlock b1, IRBlock b2 |
        b1.getEnclosingFunction() = f and b1.getBackEdgeSuccessor(_) = b2
      ) and
    fromInstr != fromBlock
  }

  /**
   * Gets the point in the function at which the specified operand is evaluated. For most operands,
   * this is at the instruction that consumes the use. For a `PhiInputOperand`, the effective point
   * of evaluation is at the end of the corresponding predecessor block.
   */
  private predicate pointOfEvaluation(Operand operand, IRBlock block, int index) {
    block = operand.(PhiInputOperand).getPredecessorBlock() and
    index = block.getInstructionCount()
    or
    exists(Instruction use |
      use = operand.(NonPhiOperand).getUse() and
      block.getInstruction(index) = use
    )
  }

  /**
   * Holds if `useOperand` has a definition that does not dominate the use.
   */
  query predicate useNotDominatedByDefinition(
    Operand useOperand, string message, IRFunction func, string funcText
  ) {
    exists(IRBlock useBlock, int useIndex, Instruction defInstr, IRBlock defBlock, int defIndex |
      not useOperand.getUse() instanceof UnmodeledUseInstruction and
      not defInstr instanceof UnmodeledDefinitionInstruction and
      pointOfEvaluation(useOperand, useBlock, useIndex) and
      defInstr = useOperand.getAnyDef() and
      (
        defInstr instanceof PhiInstruction and
        defBlock = defInstr.getBlock() and
        defIndex = -1
        or
        defBlock.getInstruction(defIndex) = defInstr
      ) and
      not (
        defBlock.strictlyDominates(useBlock)
        or
        defBlock = useBlock and
        defIndex < useIndex
      ) and
      message =
        "Operand '" + useOperand.toString() +
          "' is not dominated by its definition in function '$@'." and
      func = useOperand.getEnclosingIRFunction() and
      funcText = Language::getIdentityString(func.getFunction())
    )
  }

  query predicate switchInstructionWithoutDefaultEdge(
    SwitchInstruction switchInstr, string message, IRFunction func, string funcText
  ) {
    not exists(switchInstr.getDefaultSuccessor()) and
    message =
      "SwitchInstruction " + switchInstr.toString() + " without a DefaultEdge in function '$@'." and
    func = switchInstr.getEnclosingIRFunction() and
    funcText = Language::getIdentityString(func.getFunction())
  }

<<<<<<< HEAD
  /**
   * Holds if `instr` is on the chain of chi/phi instructions for all aliased
   * memory.
   */
  private predicate isOnAliasedDefinitionChain(Instruction instr) {
    instr instanceof AliasedDefinitionInstruction
    or
    isOnAliasedDefinitionChain(instr.(ChiInstruction).getTotal())
    or
    isOnAliasedDefinitionChain(instr.(PhiInstruction).getAnInputOperand().getAnyDef())
  }

  private predicate shouldBeConflated(Instruction instr) {
    isOnAliasedDefinitionChain(instr)
    or
    instr instanceof UnmodeledDefinitionInstruction
    or
    instr.getOpcode() instanceof Opcode::InitializeNonLocal
  }

  query predicate notMarkedAsConflated(Instruction instr) {
    shouldBeConflated(instr) and
    not instr.isResultConflated()
  }

  query predicate wronglyMarkedAsConflated(Instruction instr) {
    instr.isResultConflated() and
    not shouldBeConflated(instr)
=======
  query predicate invalidOverlap(
    MemoryOperand useOperand, string message, IRFunction func, string funcText
  ) {
    exists(Overlap overlap |
      overlap = useOperand.getDefinitionOverlap() and
      overlap instanceof MayPartiallyOverlap and
      message =
        "MemoryOperand '" + useOperand.toString() + "' has a `getDefinitionOverlap()` of '" +
          overlap.toString() + "'." and
      func = useOperand.getEnclosingIRFunction() and
      funcText = Language::getIdentityString(func.getFunction())
    )
>>>>>>> a413a325
  }
}<|MERGE_RESOLUTION|>--- conflicted
+++ resolved
@@ -274,7 +274,6 @@
     funcText = Language::getIdentityString(func.getFunction())
   }
 
-<<<<<<< HEAD
   /**
    * Holds if `instr` is on the chain of chi/phi instructions for all aliased
    * memory.
@@ -303,7 +302,8 @@
   query predicate wronglyMarkedAsConflated(Instruction instr) {
     instr.isResultConflated() and
     not shouldBeConflated(instr)
-=======
+  }
+
   query predicate invalidOverlap(
     MemoryOperand useOperand, string message, IRFunction func, string funcText
   ) {
@@ -316,6 +316,5 @@
       func = useOperand.getEnclosingIRFunction() and
       funcText = Language::getIdentityString(func.getFunction())
     )
->>>>>>> a413a325
   }
 }