/**
 * Provides classes for working with assignables.
 */

import csharp

/**
 * An assignable, that is, an element that can be assigned to. Either a
 * variable (`Variable`), a property (`Property`), an indexer (`Indexer`),
 * or an event (`Event`).
 */
class Assignable extends Declaration, @assignable {
  /** Gets the type of this assignable. */
  Type getType() { none() }

  /** Gets an access to this assignable. */
  AssignableAccess getAnAccess() { result.getTarget() = this }

  /** Gets an expression assigned to this assignable, if any. */
  Expr getAnAssignedValue() {
    result = any(AssignableDefinition def | def.getTarget() = this).getSource()
  }
}

/**
 * An assignable that is also a member. Either a field (`Field`), a
 * property (`Property`), an indexer (`Indexer`), or an event (`Event`).
 */
class AssignableMember extends Member, Assignable {
  override AssignableMemberAccess getAnAccess() {
    result = Assignable.super.getAnAccess()
  }
}

/**
 * An access to an assignable that is also a member. Either a field access
 * (`FieldAccess`), a property access (`PropertyAccess`), an indexer access
 * (`IndexerAccess`), or an event access (`EventAccess`).
 */
class AssignableMemberAccess extends MemberAccess, AssignableAccess {
  override AssignableMember getTarget() {
    result = AssignableAccess.super.getTarget()
  }
}

/**
 * An access to an assignable that reads the underlying value. Either a
 * variable read (`VariableRead`), a property read (`PropertyRead`), an
 * indexer read (`IndexerRead`), or an event read (`EventRead`).
 *
 * For example, the last occurrence of `Length` in
 *
 * ```
 * class C {
 *   int Length;
 *
 *   int GetLength() {
 *     return Length;
 *   }
 * }
 * ```
 */
class AssignableRead extends AssignableAccess {
  AssignableRead() {
    (
      not this instanceof AssignableWrite
      or
      this = any(AssignableDefinitions::MutationDefinition def).getTargetAccess()
      or
      this.isRefArgument()
      or
      this = any(AssignableDefinitions::AddressOfDefinition def).getTargetAccess()
    )
    and
    not this = any(NameOfExpr noe).getAChildExpr*()
  }

  /**
   * Gets a next read of the same underlying assignable. That is, a read
   * that can be reached from this read without passing through any other reads,
   * and which is guaranteed to read the same value. Example:
   *
   * ```
   * int Field;
   *
   * void SetField(int i) {
   *   this.Field = i;
   *   Use(this.Field);
   *   if (i > 0)
   *     this.Field = i - 1;
   *   else if (i < 0)
   *     SetField(1);
   *   Use(this.Field);
   *   Use(this.Field);
   * }
   * ```
   *
   * - The read of `i` on line 6 is next to the read on line 4.
   * - The reads of `i` on lines 7 and 8 are next to the read on line 6.
   * - The read of `this.Field` on line 11 is next to the read on line 10.
   */
  AssignableRead getANextRead() {
    Ssa::Internal::adjacentReadPairSameVar(this, result)
  }

  /**
   * Gets a reachable read of the same underlying assignable. That is, a read
   * that can be reached from this read, and which is guaranteed to read the
   * same value.
   *
   * This is the transitive closure of `getANextRead()`.
   */
  AssignableRead getAReachableRead() {
    result = this.getANextRead+()
  }
}

/**
 * An access to an assignable that updates the underlying value. Either a
 * variable write (`VariableWrite`), a property write (`PropertyWrite`),
 * an indexer write (`IndexerWrite`), or an event write (`EventWrite`).
 *
 * For example, the last occurrence of `Length` in
 *
 * ```
 * class C {
 *   int Length;
 *
 *   void SetLength(int length) {
 *     Length = length;
 *   }
 * }
 * ```
 */
class AssignableWrite extends AssignableAccess {
  AssignableWrite() {
    exists(AssignableDefinition def |
      def.getTargetAccess() = this
    )
  }
}

/** INTERNAL: Do not use. */
module AssignableInternal {
  private predicate tupleAssignmentDefinition(AssignExpr ae, Expr leaf) {
    exists(TupleExpr te |
      ae.getLValue() = te and
      te.getAnArgument+() = leaf and
      // `leaf` is either an assignable access or a local variable declaration
      not leaf instanceof TupleExpr
    )
  }

  /**
   * Holds if `ae` is a tuple assignment, and `left` is a sub expression
   * on the left-hand side of the assignment, with corresponding
   * right-hand side `right`.
   */
  private predicate tupleAssignmentPair(AssignExpr ae, Expr left, Expr right) {
    tupleAssignmentDefinition(ae, _) and
    left = ae.getLValue() and
    right = ae.getRValue()
    or
    exists(TupleExpr l, TupleExpr r, int i |
      tupleAssignmentPair(ae, l, r) |
      left = l.getArgument(i) and
      right = r.getArgument(i)
    )
  }

  /**
   * Holds if the `ref` assignment to `aa` via call `c` is relevant.
   */
  private predicate isRelevantRefCall(Call c, AssignableAccess aa) {
    c.getAnArgument() = aa and
    aa.isRefArgument() and
    (isNonAnalyzableRefCall(c, aa, _) or exists(getAnAnalyzableRefDef(c, aa, _)))
  }

  private Callable getRefCallTarget(Call c, AssignableAccess aa, Parameter p) {
    exists(Parameter parg |
      c.getAnArgument() = aa and
      aa.isRefArgument() and
      getArgumentForParameter(c, parg) = aa and
      p = parg.getSourceDeclaration() and
      result.getAParameter() = p
    )
  }

  /**
   * A verbatim copy of `Call.getArgumentForParameter()` specialized to
   * `MethodCall`/`ObjectCreation` (needed to avoid too conservative negative
   * recursion error).
   */
  private Expr getArgumentForParameter(Call c, Parameter p) {
    exists(Callable callable |
      p = callable.getAParameter() |
      callable = c.(MethodCall).getTarget() or
      callable = c.(ObjectCreation).getTarget()
    )
    and
    (
      // Appears in the positional part of the call
      result = c.getArgument(p.getPosition()) and
      not exists(result.getExplicitArgumentName())
      or
      // Appears in the named part of the call
      result = getExplicitArgument(c, p.getName())
    )
  }

  pragma [noinline] // predicate folding to get proper join-order
  private Expr getExplicitArgument(Call c, string name) {
    result = c.getAnArgument() and
    result.getExplicitArgumentName() = name
  }

  /**
   * Holds if the `ref` assignment to `aa` via parameter `p` is analyzable. That is,
   * the target callable is non-overridable and from source.
   */
  private predicate isAnalyzableRefCall(Call c, AssignableAccess aa, Parameter p) {
    exists(Callable callable |
      callable = getRefCallTarget(c, aa, p) |
      not callable.(Virtualizable).isOverridableOrImplementable() and
      callable.hasBody()
    )
  }

  /**
   * Holds if the `ref` assignment to `aa` via parameter `p` is *not* analyzable.
   * Equivalent with `not isAnalyzableRefCall(mc, aa, p)`, but avoids negative
   * recursion.
   */
  private predicate isNonAnalyzableRefCall(Call c, AssignableAccess aa, Parameter p) {
    exists(Callable callable |
      callable = getRefCallTarget(c, aa, p) |
      callable.(Virtualizable).isOverridableOrImplementable() or
      not callable.hasBody()
    )
  }

  /**
   * Gets an assignment to parameter `p`, where the `ref` assignment to `aa` via
   * parameter `p` is analyzable.
   */
  private AssignableDefinition getAnAnalyzableRefDef(Call c, AssignableAccess aa, Parameter p) {
    isAnalyzableRefCall(c, aa, p) and
    result.getTarget() = p and
    not result = TImplicitParameterDefinition(_)
  }

  /**
   * Holds if `p` is an analyzable `ref` parameter and there is a path from the
   * entry point of `p`'s callable to basic block `bb` without passing through
   * any assignments to `p`.
   */
  private predicate parameterReachesWithoutDef(Parameter p, ControlFlow::BasicBlock bb) {
    not basicBlockRefParamDef(bb, p)
    and
    (
      isAnalyzableRefCall(_, _, p) and
      p.getCallable().getEntryPoint() = bb.getFirstNode()
      or
      exists(ControlFlow::BasicBlock mid |
        parameterReachesWithoutDef(p, mid) |
        bb = mid.getASuccessor()
      )
    )
  }

  /** Holds if a node in basic block `bb` assigns to `ref` parameter `p`. */
  private predicate basicBlockRefParamDef(ControlFlow::BasicBlock bb, Parameter p) {
    bb.getANode() = getAnAnalyzableRefDef(_, _, p).getAControlFlowNode()
  }

  private cached module Cached {
    cached newtype TAssignableDefinition =
      TAssignmentDefinition(Assignment a) {
        not a.getLValue() instanceof TupleExpr
      }
      or
      TTupleAssignmentDefinition(AssignExpr ae, Expr leaf) {
        tupleAssignmentDefinition(ae, leaf)
      }
      or
      TOutRefDefinition(AssignableAccess aa) {
        aa.isOutArgument()
        or
        isRelevantRefCall(_, aa)
      }
      or
      TMutationDefinition(MutatorOperation mo)
      or
      TLocalVariableDefinition(LocalVariableDeclExpr lvde) {
        not lvde.hasInitializer() and
        not exists(getTupleSource(TTupleAssignmentDefinition(_, lvde))) and
        not lvde = any(IsPatternExpr ipe).getVariableDeclExpr() and
        not lvde = any(TypeCase tc).getVariableDeclExpr()
      }
      or
      TImplicitParameterDefinition(Parameter p) {
        exists(Callable c |
          p = c.getAParameter() |
          c.hasBody() or
          c.(Constructor).hasInitializer()
        )
      }
      or
      TAddressOfDefinition(AddressOfExpr aoe)
      or
      TIsPatternDefinition(IsPatternExpr ipe)
      or
      TTypeCasePatternDefinition(TypeCase tc)
      or
      TInitializer(Assignable a, Expr e) {
        e = a.(Field).getInitializer() or
        e = a.(Property).getInitializer()
      }

    /**
     * Gets the source expression assigned in tuple definition `def`, if any.
     */
    cached Expr getTupleSource(TTupleAssignmentDefinition def) {
      exists(AssignExpr ae, Expr leaf |
        def = TTupleAssignmentDefinition(ae, leaf) |
        tupleAssignmentPair(ae, leaf, result)
      )
    }

    /**
     * Holds if the `ref` assignment to `aa` via call `c` is uncertain.
     */
    cached predicate isUncertainRefCall(Call c, AssignableAccess aa) {
      isRelevantRefCall(c, aa)
      and
      exists(ControlFlow::BasicBlock bb, Parameter p |
        isAnalyzableRefCall(c, aa, p) |
        parameterReachesWithoutDef(p, bb) and
        bb.getLastNode() = p.getCallable().getExitPoint()
      )
    }

    // Not defined by dispatch in order to avoid too conservative negative recursion error
    cached Assignable getTarget(AssignableDefinition def) {
      result = def.getTargetAccess().getTarget()
      or
      exists(Expr leaf |
        def = TTupleAssignmentDefinition(_, leaf) |
        result = leaf.(LocalVariableDeclExpr).getVariable()
      )
      or
      def = any(AssignableDefinitions::ImplicitParameterDefinition p |
        result = p.getParameter()
      )
      or
      def = any(AssignableDefinitions::LocalVariableDefinition decl |
        result = decl.getDeclaration().getVariable()
      )
      or
      def = any(AssignableDefinitions::IsPatternDefinition is |
        result = is.getDeclaration().getVariable()
      )
      or
      def = any(AssignableDefinitions::TypeCasePatternDefinition case |
        result = case.getDeclaration().getVariable()
      )
      or
      def = any(AssignableDefinitions::InitializerDefinition init |
        result = init.getAssignable()
      )
    }

    // Not defined by dispatch in order to avoid too conservative negative recursion error
    cached AssignableAccess getTargetAccess(AssignableDefinition def) {
      def = TAssignmentDefinition(any(Assignment a | a.getLValue() = result))
      or
      def = TTupleAssignmentDefinition(_, result)
      or
      def = TOutRefDefinition(result)
      or
      def = TMutationDefinition(any(MutatorOperation mo | mo.getOperand() = result))
      or
      def = TAddressOfDefinition(any(AddressOfExpr aoe | aoe.getOperand() = result))
    }

    /**
     * Gets the argument for the implicit `value` parameter in the accessor call
     * `ac`, if any.
     */
    cached Expr getAccessorCallValueArgument(AccessorCall ac) {
      exists(AssignExpr ae |
        tupleAssignmentDefinition(ae, ac) |
        tupleAssignmentPair(ae, ac, result)
      )
      or
      exists(Assignment a |
        ac = a.getLValue() |
        result = a.getRValue() and
        not a.(AssignOperation).hasExpandedAssignment()
      )
    }
  }
  import Cached
}

private import AssignableInternal

/**
 * An assignable definition.
 *
 * Either a direct non-tuple assignment (`AssignableDefinitions::AssignmentDefinition`),
 * a direct tuple assignment (`AssignableDefinitions::TupleAssignmentDefinition`),
 * an indirect `out`/`ref` assignment (`AssignableDefinitions::OutRefDefinition`),
 * a mutation update (`AssignableDefinitions::MutationDefinition`), a local variable
 * declaration without an initializer (`AssignableDefinitions::LocalVariableDefinition`),
 * an implicit parameter definition (`AssignableDefinitions::ImplicitParameterDefinition`),
 * an address-of definition (`AssignableDefinitions::AddressOfDefinition`), an `is` pattern
 * definition (`AssignableDefinitions::IsPatternDefinition`), or a type case pattern
 * definition (`AssignableDefinitions::TypeCasePatternDefinition`).
 */
class AssignableDefinition extends TAssignableDefinition {
  /**
   * Gets a control flow node that updates the targeted assignable when
   * reached.
   *
   * Multiple definitions may relate to the same control flow node. For example,
   * the definitions of `x` and `y` in `M(out x, out y)` and `(x, y) = (0, 1)`
   * relate to the same call to `M` and assignment node, respectively.
   */
  ControlFlow::Node getAControlFlowNode() {
    result = this.getExpr().getAControlFlowNode()
  }

  /**
   * Gets the underlying expression that updates the targeted assignable when
   * reached, if any.
   *
   * Not all definitions have an associated expression, for example implicit
   * parameter definitions.
   */
  Expr getExpr() { none() }

<<<<<<< HEAD
  /**
   * Gets the underlying element associated with this definition. This is either
   * an expression or a parameter.
   */
  Element getElement() { result = this.getExpr() }

  /** DEPRECATED: Use `getAControlFlowNode()` instead. */
  deprecated
  ControlFlow::Node getControlFlowNode() { result = this.getAControlFlowNode() }

=======
>>>>>>> 83ccddff
  /** Gets the enclosing callable of this definition. */
  Callable getEnclosingCallable() { result = this.getExpr().getEnclosingCallable() }

  /**
   * Gets the assigned expression, if any. For example, the expression assigned
   * in `x = 0` is `0`. The value may not always exists, for example in assignments
   * via `out`/`ref` parameters.
   */
  Expr getSource() { none() }

  /** Gets the assignable being defined. */
  final Assignable getTarget() { result = getTarget(this) }

  /**
   * Gets the access used in the definition of the underlying assignable,
   * if any. Local variable declarations and implicit parameter definitions
   * are the only definitions without associated accesses.
   */
  final AssignableAccess getTargetAccess() { result = getTargetAccess(this) }

  /**
   * Holds if this definition is guaranteed to update the targeted assignable.
   * The only potentially uncertain definitions are `ref` assignments.
   */
  predicate isCertain() { any() }

  /**
   * Gets a first read of the same underlying assignable. That is, a read
   * that can be reached from this definition without passing through any other
   * reads, and which is guaranteed to read the value assigned in this
   * definition. Example:
   *
   * ```
   * int Field;
   *
   * void SetField(int i) {
   *   this.Field = i;
   *   Use(this.Field);
   *   if (i > 0)
   *     this.Field = i - 1;
   *   else if (i < 0)
   *     SetField(1);
   *   Use(this.Field);
   *   Use(this.Field);
   * }
   * ```
   *
   * - The read of `i` on line 4 is first read of the implicit parameter definition
   *   on line 3.
   * - The read of `this.Field` on line 5 is a first read of the definition on line 4.
   *
   * Subsequent reads can be found by following the steps defined by
   * `AssignableRead.getANextRead()`.
   */
  AssignableRead getAFirstRead() {
    exists(Ssa::ExplicitDefinition def |
      def.getADefinition() = this |
      result = def.getAFirstRead()
    )
  }

  /**
   * Gets a reachable read of the same underlying assignable. That is, a read
   * that can be reached from this definition, and which is guaranteed to read
   * the value assigned in this definition.
   *
   * This is the equivalent with `getAFirstRead().getANextRead*()`.
   */
  AssignableRead getAReachableRead() {
    result = this.getAFirstRead().getANextRead*()
  }

  /** Gets a textual representation of this assignable definition. */
  string toString() { none() }

  /** Gets the location of this assignable definition. */
  Location getLocation() {
    result = this.getExpr().getLocation()
  }
}

/** Provides different types of `AssignableDefinition`s. */
module AssignableDefinitions {
  /**
   * A non-tuple definition by direct assignment, for example `x = 0`.
   */
  class AssignmentDefinition extends AssignableDefinition, TAssignmentDefinition {
    Assignment a;

    AssignmentDefinition() {
      this = TAssignmentDefinition(a)
    }

    /** Gets the underlying assignment. */
    Assignment getAssignment() {
      result = a
    }

    override Expr getExpr() { result = a }

    override Expr getSource() {
      result = a.getRValue() and
      not a instanceof AssignOperation
    }

    override string toString() {
      result = a.toString()
    }
  }

  /**
   * A tuple definition by direct assignment, for example the definition of `x`
   * in `(x, y) = (0, 1)`.
   */
  class TupleAssignmentDefinition extends AssignableDefinition, TTupleAssignmentDefinition {
    AssignExpr ae;
    Expr leaf;

    TupleAssignmentDefinition() {
      this = TTupleAssignmentDefinition(ae, leaf)
    }

    /** Gets the underlying assignment. */
    AssignExpr getAssignment() {
      result = ae
    }

    /**
     * Gets the evaluation order of this definition among the other definitions
     * in the compound tuple assignment. For example, in `(x, (y, z)) = ...` the
     * orders of the definitions of `x`, `y`, and `z` are 0, 1, and 2, respectively.
     */
    int getEvaluationOrder() {
      leaf = rank[result + 1](Expr leaf0 |
        exists(TTupleAssignmentDefinition(ae, leaf0)) |
        leaf0 order by leaf0.getLocation().getStartLine(), leaf0.getLocation().getStartColumn()
      )
    }

    override Expr getExpr() { result = ae }

    override Expr getSource() {
      result = getTupleSource(this) // need not exist
    }

    override string toString() {
      result = ae.toString()
    }
  }

  /**
   * A definition via an `out`/`ref` argument in a call, for example
   * `M(out x, ref y)`.
   */
  class OutRefDefinition extends AssignableDefinition, TOutRefDefinition {
    AssignableAccess aa;

    OutRefDefinition() {
      this = TOutRefDefinition(aa)
    }

    /** Gets the underlying call. */
    Call getCall() {
      result.getAnArgument() = aa
    }

    /**
     * Gets the index of this definition among the other definitions in the
     * `out`/`ref` assignment. For example, in `M(out x, ref y)` the index of
     * the definitions of `x` and `y` are 0 and 1, respectively.
     */
    int getIndex() {
      exists(ControlFlow::BasicBlock bb, int i |
        bb.getNode(i).getElement() = aa |
        i = rank[result + 1](int j, OutRefDefinition def |
          bb.getNode(j).getElement() = def.getTargetAccess() and
          this.getCall() = def.getCall()
          |
          j
        )
      )
    }

    override Expr getExpr() { result = this.getCall() }

    override predicate isCertain() {
      not isUncertainRefCall(this.getCall(), this.getTargetAccess())
    }

    override string toString() {
      result = aa.toString()
    }

    override Location getLocation() {
      result = aa.getLocation()
    }
  }

  /**
   * A definition by mutation, for example `x++`.
   */
  class MutationDefinition extends AssignableDefinition, TMutationDefinition {
    MutatorOperation mo;

    MutationDefinition() {
      this = TMutationDefinition(mo)
    }

    /** Gets the underlying mutator operation. */
    MutatorOperation getMutatorOperation() {
      result = mo
    }

    override Expr getExpr() { result = mo }

    override string toString() {
      result = mo.toString()
    }
  }

  /**
   * A local variable definition without an initializer, for example `int i`.
   */
  class LocalVariableDefinition extends AssignableDefinition, TLocalVariableDefinition {
    LocalVariableDeclExpr lvde;

    LocalVariableDefinition() {
      this = TLocalVariableDefinition(lvde)
    }

    /** Gets the underlying local variable declaration. */
    LocalVariableDeclExpr getDeclaration() {
      result = lvde
    }

    override Expr getExpr() { result = lvde }

    override string toString() {
      result = lvde.toString()
    }
  }

  /**
   * An implicit parameter definition at the entry point of the
   * associated callable.
   */
  class ImplicitParameterDefinition extends AssignableDefinition, TImplicitParameterDefinition {
    Parameter p;

    ImplicitParameterDefinition() {
      this = TImplicitParameterDefinition(p)
    }

    /** Gets the underlying parameter. */
    Parameter getParameter() {
      result = p
    }

    override ControlFlow::Node getAControlFlowNode() {
      result = p.getCallable().getEntryPoint()
    }

    override Parameter getElement() { result = p }

    override Callable getEnclosingCallable() {
      result = p.getCallable()
    }

    override string toString() {
      result = p.toString()
    }

    override Location getLocation() {
      result = this.getTarget().getLocation()
    }
  }

  /**
   * An indirect address-of definition, for example `&x`.
   */
  class AddressOfDefinition extends AssignableDefinition, TAddressOfDefinition {
    AddressOfExpr aoe;

    AddressOfDefinition() {
      this = TAddressOfDefinition(aoe)
    }

    /** Gets the underlying address-of expression. */
    AddressOfExpr getAddressOf() {
      result = aoe
    }

    override Expr getExpr() { result = aoe }

    override string toString() {
      result = aoe.toString()
    }
  }

  /**
   * A local variable definition in an `is` pattern, for example `x is int i`.
   */
  class IsPatternDefinition extends AssignableDefinition, TIsPatternDefinition {
    IsPatternExpr ipe;

    IsPatternDefinition() {
      this = TIsPatternDefinition(ipe)
    }

    /** Gets the underlying local variable declaration. */
    LocalVariableDeclExpr getDeclaration() {
      result = ipe.getVariableDeclExpr()
    }

    override Expr getExpr() { result = this.getDeclaration() }

    override Expr getSource() {
      result = ipe.getExpr()
    }

    override string toString() {
      result = this.getDeclaration().toString()
    }
  }

  /**
   * A local variable definition in a type `case` pattern, for example
   * line 2 in
   *
   * ```
   * switch(p) {
   *   case string s:
   *     break;
   *   ...
   * }
   * ```
   */
  class TypeCasePatternDefinition extends AssignableDefinition, TTypeCasePatternDefinition {
    TypeCase tc;

    TypeCasePatternDefinition() {
      this = TTypeCasePatternDefinition(tc)
    }

    /** Gets the underlying local variable declaration. */
    LocalVariableDeclExpr getDeclaration() {
      result = tc.getVariableDeclExpr()
    }

    override Expr getExpr() { result = this.getDeclaration() }

    override Expr getSource() {
      result = any(SwitchStmt ss | ss.getATypeCase() = tc).getCondition()
    }

    override string toString() {
      result = this.getDeclaration().toString()
    }
  }

  /**
   * An initializer definition for a field or a property, for example
   * line 2 in
   *
   * ```
   * class C {
   *   int Field = 0;
   * }
   * ```
   */
  class InitializerDefinition extends AssignableDefinition, TInitializer {
    Assignable a;
    Expr e;

    InitializerDefinition() {
      this = TInitializer(a, e)
    }

    /** Gets the assignable (field or property) being initialized. */
    Assignable getAssignable() {
      result = a
    }

    override Expr getSource() {
      result = e
    }

    override string toString() {
      result = e.toString()
    }

    override Location getLocation() {
      result = e.getLocation()
    }
  }
}<|MERGE_RESOLUTION|>--- conflicted
+++ resolved
@@ -441,19 +441,12 @@
    */
   Expr getExpr() { none() }
 
-<<<<<<< HEAD
   /**
    * Gets the underlying element associated with this definition. This is either
    * an expression or a parameter.
    */
   Element getElement() { result = this.getExpr() }
 
-  /** DEPRECATED: Use `getAControlFlowNode()` instead. */
-  deprecated
-  ControlFlow::Node getControlFlowNode() { result = this.getAControlFlowNode() }
-
-=======
->>>>>>> 83ccddff
   /** Gets the enclosing callable of this definition. */
   Callable getEnclosingCallable() { result = this.getExpr().getEnclosingCallable() }
 
