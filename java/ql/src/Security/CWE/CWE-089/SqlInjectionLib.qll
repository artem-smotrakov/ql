/** Definitions used by the queries for database query injection. */

import java
import semmle.code.java.dataflow.FlowSources
<<<<<<< HEAD
import semmle.code.java.frameworks.android.SQLite
import semmle.code.java.frameworks.javaee.Persistence
import semmle.code.java.frameworks.SpringJdbc
import semmle.code.java.frameworks.MyBatis
import semmle.code.java.frameworks.Hibernate
import semmle.code.java.frameworks.jOOQ

/** A sink for database query language injection vulnerabilities. */
abstract class QueryInjectionSink extends DataFlow::ExprNode { }

/** A sink for SQL injection vulnerabilities. */
class SqlInjectionSink extends QueryInjectionSink {
  SqlInjectionSink() {
    this.getExpr() instanceof SqlExpr
    or
    exists(MethodAccess ma, Method m, int index |
      ma.getMethod() = m and
      ma.getArgument(index) = this.getExpr()
    |
      index = m.(SQLiteRunner).sqlIndex()
      or
      m instanceof BatchUpdateVarargsMethod
      or
      index = 0 and jdbcSqlMethod(m)
      or
      index = 0 and mybatisSqlMethod(m)
      or
      index = 0 and hibernateSqlMethod(m)
      or
      index = 0 and jOOQSqlMethod(m)
    )
  }
}

/** A sink for Java Persistence Query Language injection vulnerabilities. */
class PersistenceQueryInjectionSink extends QueryInjectionSink {
  PersistenceQueryInjectionSink() {
    // the query (first) argument to a `createQuery` or `createNativeQuery` method on `EntityManager`
    exists(MethodAccess call, TypeEntityManager em | call.getArgument(0) = this.getExpr() |
      call.getMethod() = em.getACreateQueryMethod() or
      call.getMethod() = em.getACreateNativeQueryMethod()
      // note: `createNamedQuery` is safe, as it takes only the query name,
      // and named queries can only be constructed using constants as the query text
    )
  }
}
=======
import semmle.code.java.security.QueryInjection
>>>>>>> 912c50a8

private class QueryInjectionFlowConfig extends TaintTracking::Configuration {
  QueryInjectionFlowConfig() { this = "SqlInjectionLib::QueryInjectionFlowConfig" }

  override predicate isSource(DataFlow::Node src) { src instanceof RemoteFlowSource }

  override predicate isSink(DataFlow::Node sink) { sink instanceof QueryInjectionSink }

  override predicate isSanitizer(DataFlow::Node node) {
    node.getType() instanceof PrimitiveType or
    node.getType() instanceof BoxedType or
    node.getType() instanceof NumberType
  }
}

/**
 * Implementation of `SqlTainted.ql`. This is extracted to a QLL so that it
 * can be excluded from `SqlUnescaped.ql` to avoid overlapping results.
 */
predicate queryTaintedBy(
  QueryInjectionSink query, DataFlow::PathNode source, DataFlow::PathNode sink
) {
  exists(QueryInjectionFlowConfig conf | conf.hasFlowPath(source, sink) and sink.getNode() = query)
}<|MERGE_RESOLUTION|>--- conflicted
+++ resolved
@@ -2,56 +2,7 @@
 
 import java
 import semmle.code.java.dataflow.FlowSources
-<<<<<<< HEAD
-import semmle.code.java.frameworks.android.SQLite
-import semmle.code.java.frameworks.javaee.Persistence
-import semmle.code.java.frameworks.SpringJdbc
-import semmle.code.java.frameworks.MyBatis
-import semmle.code.java.frameworks.Hibernate
-import semmle.code.java.frameworks.jOOQ
-
-/** A sink for database query language injection vulnerabilities. */
-abstract class QueryInjectionSink extends DataFlow::ExprNode { }
-
-/** A sink for SQL injection vulnerabilities. */
-class SqlInjectionSink extends QueryInjectionSink {
-  SqlInjectionSink() {
-    this.getExpr() instanceof SqlExpr
-    or
-    exists(MethodAccess ma, Method m, int index |
-      ma.getMethod() = m and
-      ma.getArgument(index) = this.getExpr()
-    |
-      index = m.(SQLiteRunner).sqlIndex()
-      or
-      m instanceof BatchUpdateVarargsMethod
-      or
-      index = 0 and jdbcSqlMethod(m)
-      or
-      index = 0 and mybatisSqlMethod(m)
-      or
-      index = 0 and hibernateSqlMethod(m)
-      or
-      index = 0 and jOOQSqlMethod(m)
-    )
-  }
-}
-
-/** A sink for Java Persistence Query Language injection vulnerabilities. */
-class PersistenceQueryInjectionSink extends QueryInjectionSink {
-  PersistenceQueryInjectionSink() {
-    // the query (first) argument to a `createQuery` or `createNativeQuery` method on `EntityManager`
-    exists(MethodAccess call, TypeEntityManager em | call.getArgument(0) = this.getExpr() |
-      call.getMethod() = em.getACreateQueryMethod() or
-      call.getMethod() = em.getACreateNativeQueryMethod()
-      // note: `createNamedQuery` is safe, as it takes only the query name,
-      // and named queries can only be constructed using constants as the query text
-    )
-  }
-}
-=======
 import semmle.code.java.security.QueryInjection
->>>>>>> 912c50a8
 
 private class QueryInjectionFlowConfig extends TaintTracking::Configuration {
   QueryInjectionFlowConfig() { this = "SqlInjectionLib::QueryInjectionFlowConfig" }
