--- conflicted
+++ resolved
@@ -80,11 +80,8 @@
   private import semmle.code.java.security.ResponseSplitting
   private import semmle.code.java.security.XSS
   private import semmle.code.java.security.LdapInjection
-<<<<<<< HEAD
+  private import semmle.code.java.security.XPath
   private import semmle.code.java.security.JexlInjection
-=======
-  private import semmle.code.java.security.XPath
->>>>>>> 87837465
 }
 
 private predicate sourceModelCsv(string row) {
